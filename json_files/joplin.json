--- conflicted
+++ resolved
@@ -1,13 +1,8 @@
 {
     "owner": "laurent22",
     "repo": "joplin",
-<<<<<<< HEAD
-    "appimage": "joplin-3.0.15.AppImage",
-    "version": "3.0.15",
-=======
     "appimage": "joplin-3.1.24.AppImage",
     "version": "3.1.24",
->>>>>>> b6977532
     "sha": "latest-linux.yml",
     "hash_type": "sha512",
     "choice": 4,
