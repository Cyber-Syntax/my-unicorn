{
<<<<<<< HEAD
    "version": "2.12.17",
    "owner": "laurent22",
    "repo": "joplin",
    "appimage": "Joplin-2.12.17.AppImage",
=======
    "version": "2.12.15",
    "owner": "laurent22",
    "repo": "joplin",
    "appimage": "Joplin-2.12.15.AppImage",
>>>>>>> 49a36cb4
    "sha": "latest-linux.yml",
    "hash_type": "sha512",
    "choice": 4,
    "appimage_folder": "/home/developer/Documents/appimages/"
}<|MERGE_RESOLUTION|>--- conflicted
+++ resolved
@@ -1,15 +1,8 @@
 {
-<<<<<<< HEAD
     "version": "2.12.17",
     "owner": "laurent22",
     "repo": "joplin",
     "appimage": "Joplin-2.12.17.AppImage",
-=======
-    "version": "2.12.15",
-    "owner": "laurent22",
-    "repo": "joplin",
-    "appimage": "Joplin-2.12.15.AppImage",
->>>>>>> 49a36cb4
     "sha": "latest-linux.yml",
     "hash_type": "sha512",
     "choice": 4,
