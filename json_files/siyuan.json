--- conflicted
+++ resolved
@@ -1,15 +1,8 @@
 {
-<<<<<<< HEAD
-    "version": "3.1.6",
-    "owner": "siyuan-note",
-    "repo": "siyuan",
-    "appimage": "siyuan-3.1.6.AppImage",
-=======
     "version": "3.1.16",
     "owner": "siyuan-note",
     "repo": "siyuan",
     "appimage": "siyuan-3.1.16.AppImage",
->>>>>>> b6977532
     "sha": "SHA256SUMS.txt",
     "choice": 4,
     "hash_type": "sha256",
